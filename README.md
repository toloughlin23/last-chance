## Zero-Contamination Build with Real Polygon Data

This project forbids mocks, placeholders, fake files, and fake data. All tests that touch market data use real Polygon historical endpoints.

### Setup (Windows)
- Install Python 3.11+
- In `polygon/.env`, set your Polygon API key as `POLYGON_API_KEY=...`
- Optionally add `alpaca/.env` with your Alpaca credentials for future use
- Install dependencies:
  ```powershell
  pip install -r requirements.txt
  ```
- (Optional) Enable pre-commit locally:
  ```powershell
  pip install pre-commit
  pre-commit install
  pre-commit install --hook-type pre-push
  ```

### Run contamination scanner
```powershell
python scripts/check_no_mocks.py
```

### Run tests
```powershell
pytest -q
```
- The Polygon integration test will automatically skip if `POLYGON_API_KEY` is not set.

### CI
- CI runs the scanner and tests. To enable real-data Polygon test in CI, add a repository secret named `POLYGON_API_KEY`.

### Enforcement & Governance
- PR template: `.github/PULL_REQUEST_TEMPLATE.md`
- Code owners: `.github/CODEOWNERS`
- Branch protection guide: `docs/BRANCH_PROTECTION.md`
- Policy: `NO_MOCKS_POLICY.md` and `.cursorrules`

### Hygiene (halts, earnings, SSR)
- What it does:
  - Halts: Removes symbols flagged as `tradingHalted` via Polygon snapshots.
  - Earnings: Optionally excludes symbols with an earnings announcement on the current US trading date.
  - SSR: Optionally excludes symbols that triggered short-sale restriction (≥10% intraday decline vs prior close, inferred from Polygon aggs).
- Auto toggles (by strategy_profile):
  - momentum: earnings_exclude = false, halts_exclude = true, ssr_exclude = true
  - mean_reversion: earnings_exclude = true, halts_exclude = true, ssr_exclude = true
  - long_only: earnings_exclude = true, halts_exclude = true, ssr_exclude = false
- How to use in the scheduler loop:
  ```python
  from pipeline.runner import run_loop

 chore/ci-smoke-pr
<!-- CI trigger: ensuring workflow runs to select required checks -->

CI: smoke PR to verify checks after rules fix.

  # Example: apply hygiene automatically for a momentum profile
  run_loop(
      symbols=["AAPL","MSFT","NVDA"],
      lookback_days=20,
      interval_seconds=60,
      market_hours_only=True,
      batch_size=20,
      strategy_profile="momentum",
      news_booster_enabled=True,
      prioritize_by_news=True,
  )
  ```
- One-shot usage (inside scripts):
  ```python
  from pipeline.runner import run_once

  run_once(
      symbols=["AAPL"],
      start_date="2024-12-01",
      end_date="2024-12-20",
      strategy_profile="mean_reversion",
  )
  ```
- Requirements: `POLYGON_API_KEY` must be set. All data comes from real Polygon endpoints.

### News priority and open booster
- What it does:
  - Pre-open (default 5 minutes before US open): builds a news sentiment priority list for the selected universe and saves it.
  - At open: processes top-K (default 15) from the news-priority list. If `news_booster_enabled`, it can filter to names with |news score| ≥ `news_booster_threshold`.
  - After warm-up (default 5 minutes): runs a single booster pass blending news score with early-session relative volume and gap, then resumes normal loop.
- Parameters (in `run_loop`):
  - `prioritize_by_news: bool` — enable news-priority ordering for the general loop.
  - `preopen_build_minutes: int` — minutes before open to build priority and universe.
  - `news_booster_enabled: bool` — enable the open booster logic.
  - `news_booster_threshold: float` — minimum absolute news score at open (e.g., 0.2).
  - `priority_top_k_open: int` — number of names at the first open pass.
  - `booster_warmup_minutes: int` — minutes after open before the booster pass runs.
  - `priority_top_k_boost: int` — number of names processed in the booster pass.
- Example:
  ```python
  from pipeline.runner import run_loop

  run_loop(
      symbols=["AAPL","MSFT","NVDA"],
      lookback_days=20,
      interval_seconds=60,
      market_hours_only=True,
      prioritize_by_news=True,
      news_booster_enabled=True,
      news_booster_threshold=0.2,
      priority_top_k_open=15,
      booster_warmup_minutes=5,
      priority_top_k_boost=15,
  )
  ```

### S&P 500 source and daily refresh
- Where: `services/sp500_client.py` fetches the live S&P 500 constituents from Wikipedia.
- Validation: candidates are validated against Polygon snapshots to drop stale/invalid tickers before selection.
- Cache: `utils/sp500_cache.py` stores the list once per day at `pipeline/sp500_symbols.json`.
- Usage in loop: enable `sp500_auto=True` (default) to use the S&P 500 list as the candidate universe at pre-open; pass `candidate_universe` to override.
- Example:
  ```python
  from pipeline.runner import run_loop

  run_loop(
      symbols=[],  # optional if sp500_auto=True
      lookback_days=20,
      interval_seconds=60,
      market_hours_only=True,
      sp500_auto=True,
      universe_target_size=120,
  )
  ```




<<<<<<< HEAD
=======
<!-- CI: unblock via fresh PR branch -->
> main
>>>>>>> 18403d80
<|MERGE_RESOLUTION|>--- conflicted
+++ resolved
@@ -133,8 +133,9 @@
 
 
 
-<<<<<<< HEAD
-=======
+< feature/new-changes-pr
+
+
 <!-- CI: unblock via fresh PR branch -->
 > main
->>>>>>> 18403d80
+> main